--- conflicted
+++ resolved
@@ -976,38 +976,20 @@
               if (disparity_map(x,y).missing())
                  continue;
         
-<<<<<<< HEAD
-	      // Define and initialize the model params
-	      // Initialize our affine transform with the identity.  The
-	      // entries of d are laid out in row major order:
-	      // 
-	      //   | d(0) d(1) d(2) | 
-	      //   | d(3) d(4) d(5) |
-	      //   |  0    0    1   |
-	      //
-	      Vector<float,6> d;
-	      d(0) = 1.0;
-	      d(4) = 1.0;
-	      // float var2_plane;  
-	      // float mean_noise;
-	      // float var2_noise;
-
-=======
-        // Define and initialize the model params
-        // Initialize our affine transform with the identity.  The
-        // entries of d are laid out in row major order:
-        // 
-        //   | d(0) d(1) d(2) | 
-        //   | d(3) d(4) d(5) |
-        //   |  0    0    1   |
-        //
-        Vector<float,6> d;
-        d(0) = 1.0;
-        d(4) = 1.0;
-        // float var2_plane;  
-        // float mean_noise;
-        // float var2_noise;
->>>>>>> a450b354
+              // Define and initialize the model params
+              // Initialize our affine transform with the identity.  The
+              // entries of d are laid out in row major order:
+              // 
+              //   | d(0) d(1) d(2) | 
+              //   | d(3) d(4) d(5) |
+              //   |  0    0    1   |
+              //
+              Vector<float,6> d;
+              d(0) = 1.0;
+              d(4) = 1.0;
+              // float var2_plane;  
+              // float mean_noise;
+              // float var2_noise;
         
               // Compute the derivative image patches
               CropView<ImageView<ChannelT> > left_image_patch = crop(left_image, current_window);
